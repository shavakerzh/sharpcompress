--- conflicted
+++ resolved
@@ -1,400 +1,397 @@
-﻿<?xml version="1.0" encoding="utf-8"?>
-<Project DefaultTargets="Build" xmlns="http://schemas.microsoft.com/developer/msbuild/2003" ToolsVersion="4.0">
-  <PropertyGroup>
-    <Configuration Condition=" '$(Configuration)' == '' ">Debug</Configuration>
-    <Platform Condition=" '$(Platform)' == '' ">AnyCPU</Platform>
-    <ProductVersion>9.0.30729</ProductVersion>
-    <SchemaVersion>2.0</SchemaVersion>
-    <ProjectGuid>{10A689CF-76A2-4A4F-96E4-553C33398438}</ProjectGuid>
-    <OutputType>Library</OutputType>
-    <AppDesignerFolder>Properties</AppDesignerFolder>
-    <RootNamespace>SharpCompress</RootNamespace>
-    <AssemblyName>SharpCompress</AssemblyName>
-    <TargetFrameworkVersion>v4.0</TargetFrameworkVersion>
-    <FileAlignment>512</FileAlignment>
-    <StartupObject>
-    </StartupObject>
-    <FileUpgradeFlags>
-    </FileUpgradeFlags>
-    <OldToolsVersion>3.5</OldToolsVersion>
-    <UpgradeBackupLocation />
-    <PublishUrl>publish\</PublishUrl>
-    <Install>true</Install>
-    <InstallFrom>Disk</InstallFrom>
-    <UpdateEnabled>false</UpdateEnabled>
-    <UpdateMode>Foreground</UpdateMode>
-    <UpdateInterval>7</UpdateInterval>
-    <UpdateIntervalUnits>Days</UpdateIntervalUnits>
-    <UpdatePeriodically>false</UpdatePeriodically>
-    <UpdateRequired>false</UpdateRequired>
-    <MapFileExtensions>true</MapFileExtensions>
-    <ApplicationRevision>0</ApplicationRevision>
-    <ApplicationVersion>1.0.0.%2a</ApplicationVersion>
-    <IsWebBootstrapper>false</IsWebBootstrapper>
-    <UseApplicationTrust>false</UseApplicationTrust>
-    <BootstrapperEnabled>true</BootstrapperEnabled>
-    <TargetFrameworkProfile>Client</TargetFrameworkProfile>
-    <BaseIntermediateOutputPath>obj\Full\</BaseIntermediateOutputPath>
-    <SccProjectName>
-    </SccProjectName>
-    <SccLocalPath>
-    </SccLocalPath>
-    <SccAuxPath>
-    </SccAuxPath>
-    <SccProvider>
-    </SccProvider>
-    <SolutionDir Condition="$(SolutionDir) == '' Or $(SolutionDir) == '*Undefined*'">..\..\sharpcompress\</SolutionDir>
-    <RestorePackages>true</RestorePackages>
-  </PropertyGroup>
-  <PropertyGroup Condition=" '$(Configuration)|$(Platform)' == 'Debug|AnyCPU' ">
-    <DebugSymbols>true</DebugSymbols>
-    <DebugType>full</DebugType>
-    <Optimize>false</Optimize>
-    <OutputPath>..\bin\Full\</OutputPath>
-    <DefineConstants>TRACE;DEBUG;DISABLE_TRACE</DefineConstants>
-    <ErrorReport>prompt</ErrorReport>
-    <WarningLevel>4</WarningLevel>
-    <AllowUnsafeBlocks>true</AllowUnsafeBlocks>
-    <TreatWarningsAsErrors>true</TreatWarningsAsErrors>
-    <CodeAnalysisRuleSet>AllRules.ruleset</CodeAnalysisRuleSet>
-    <NoWarn>1591</NoWarn>
-    <DocumentationFile>
-    </DocumentationFile>
-  </PropertyGroup>
-  <PropertyGroup Condition=" '$(Configuration)|$(Platform)' == 'Release|AnyCPU' ">
-    <DebugType>pdbonly</DebugType>
-    <Optimize>true</Optimize>
-    <OutputPath>..\bin\Full\</OutputPath>
-    <DefineConstants>TRACE</DefineConstants>
-    <ErrorReport>prompt</ErrorReport>
-    <WarningLevel>4</WarningLevel>
-    <AllowUnsafeBlocks>true</AllowUnsafeBlocks>
-    <CodeAnalysisRuleSet>AllRules.ruleset</CodeAnalysisRuleSet>
-    <DocumentationFile>
-    </DocumentationFile>
-    <NoWarn>1591</NoWarn>
-    <TreatWarningsAsErrors>true</TreatWarningsAsErrors>
-  </PropertyGroup>
-  <PropertyGroup>
-    <SignAssembly>true</SignAssembly>
-  </PropertyGroup>
-  <PropertyGroup>
-    <AssemblyOriginatorKeyFile>SharpCompress.pfx</AssemblyOriginatorKeyFile>
-  </PropertyGroup>
-  <ItemGroup>
-    <Reference Include="System" />
-    <Reference Include="System.Core">
-      <RequiredTargetFramework>3.5</RequiredTargetFramework>
-    </Reference>
-  </ItemGroup>
-  <ItemGroup>
-    <Compile Include="Archive\IWritableArchive.cs" />
-    <Compile Include="Archive\IWritableArchiveEntry.cs" />
-    <Compile Include="Archive\Rar\FileInfoRarFilePart.cs" />
-    <Compile Include="Common\ArchiveEncoding.cs" />
-    <Compile Include="Archive\AbstractWritableArchive.cs" />
-    <Compile Include="Archive\AbstractArchive.cs" />
-    <Compile Include="Archive\IWritableArchive.Extensions.cs" />
-    <Compile Include="Archive\ArchiveFactory.cs" />
-    <Compile Include="Archive\GZip\GZipWritableArchiveEntry.cs" />
-    <Compile Include="Archive\IArchive.Extensions.cs" />
-    <Compile Include="Archive\GZip\GZipArchive.cs" />
-    <Compile Include="Archive\GZip\GZipArchiveEntry.cs" />
-    <Compile Include="Archive\IArchiveEntry.cs" />
-    <Compile Include="Archive\Rar\RarArchiveEntryFactory.cs" />
-    <Compile Include="Archive\IArchive.cs" />
-    <Compile Include="Archive\Rar\StreamRarArchiveVolume.cs" />
-    <Compile Include="Archive\SevenZip\SevenZipArchive.cs" />
-    <Compile Include="Archive\SevenZip\SevenZipArchiveEntry.cs" />
-    <Compile Include="Archive\Tar\TarArchive.cs" />
-    <Compile Include="Archive\Tar\TarArchiveEntry.cs" />
-    <Compile Include="Archive\Tar\TarWritableArchiveEntry.cs" />
-    <Compile Include="Archive\Zip\ZipWritableArchiveEntry.cs" />
-    <Compile Include="Archive\Zip\ZipArchive.cs" />
-    <Compile Include="Archive\Zip\ZipArchiveEntry.cs" />
-    <Compile Include="Common\ArchiveException.cs" />
-    <Compile Include="Common\ArchiveExtractionEventArgs.cs" />
-    <Compile Include="Common\CompressedBytesReadEventArgs.cs" />
-    <Compile Include="Common\CompressionInfo.cs" />
-    <Compile Include="Common\CompressionType.cs" />
-    <Compile Include="Common\FilePartExtractionBeginEventArgs.cs" />
-    <Compile Include="Archive\IArchiveExtractionListener.cs" />
-    <Compile Include="Common\IncompleteArchiveException.cs" />
-    <Compile Include="Common\MultiVolumeExtractionException.cs" />
-    <Compile Include="Common\PasswordProtectedException.cs" />
-    <Compile Include="Common\CryptographicException.cs" />
-    <Compile Include="Common\FlagUtility.cs" />
-    <Compile Include="Common\GZip\GZipEntry.cs" />
-    <Compile Include="Common\GZip\GZipFilePart.cs" />
-    <Compile Include="Common\GZip\GZipVolume.cs" />
-    <Compile Include="Common\ExtractOptions.cs" />
-    <Compile Include="Common\FilePart.cs" />
-    <Compile Include="Common\Entry.cs" />
-    <Compile Include="Common\IEntry.cs" />
-    <Compile Include="Common\IEntry.Extensions.cs" />
-    <Compile Include="Common\IVolume.cs" />
-    <Compile Include="Common\Rar\RarCryptoWrapper.cs" />
-    <Compile Include="Common\Rar\RarRijndael.cs" />
-    <Compile Include="Common\ReaderExtractionEventArgs.cs" />
-    <Compile Include="Common\SevenZip\CBindPair.cs" />
-    <Compile Include="Common\SevenZip\CCoderInfo.cs" />
-    <Compile Include="Common\SevenZip\CFileItem.cs" />
-    <Compile Include="Common\SevenZip\CFolder.cs" />
-    <Compile Include="Common\SevenZip\CStreamSwitch.cs" />
-    <Compile Include="Common\SevenZip\DataReader.cs" />
-    <Compile Include="Common\SevenZip\SevenZipEntry.cs" />
-    <Compile Include="Common\SevenZip\SevenZipFilePart.cs" />
-    <Compile Include="Common\SevenZip\SevenZipVolume.cs" />
-    <Compile Include="Common\Tar\Headers\TarHeader.cs" />
-    <Compile Include="Common\Tar\TarReadOnlySubStream.cs" />
-    <Compile Include="Common\Tar\TarVolume.cs" />
-    <Compile Include="Common\Tar\TarEntry.cs" />
-    <Compile Include="Common\Tar\TarFilePart.cs" />
-    <Compile Include="Common\Tar\TarHeaderFactory.cs" />
-    <Compile Include="Common\Zip\Headers\HeaderFlags.cs" />
-    <Compile Include="Common\Zip\Headers\IgnoreHeader.cs" />
-    <Compile Include="Common\Zip\Headers\LocalEntryHeaderExtraFactory.cs" />
-    <Compile Include="Common\Zip\Headers\SplitHeader.cs" />
-    <Compile Include="Common\Zip\Headers\ZipFileEntry.cs" />
-    <Compile Include="Common\Zip\Headers\ZipHeaderType.cs" />
-    <Compile Include="Common\Zip\SeekableZipFilePart.cs" />
-    <Compile Include="Common\Zip\SeekableZipHeaderFactory.cs" />
-    <Compile Include="Common\Zip\StreamingZipFilePart.cs" />
-    <Compile Include="Common\Zip\StreamingZipHeaderFactory.cs" />
-    <Compile Include="Common\Zip\WinzipAesCryptoStream.cs">
-      <SubType>Code</SubType>
-    </Compile>
-    <Compile Include="Common\Zip\WinzipAesEncryptionData.cs" />
-    <Compile Include="Common\Zip\WinzipAesKeySize.cs" />
-    <Compile Include="Common\Zip\ZipVolume.cs" />
-    <Compile Include="Compressor\BZip2\BZip2Constants.cs" />
-    <Compile Include="Compressor\BZip2\BZip2Stream.cs" />
-    <Compile Include="Compressor\BZip2\CBZip2InputStream.cs" />
-    <Compile Include="Compressor\BZip2\CBZip2OutputStream.cs" />
-    <Compile Include="Compressor\BZip2\CRC.cs" />
-    <Compile Include="Compressor\CompressionMode.cs" />
-    <Compile Include="Compressor\Deflate\FlushType.cs" />
-    <Compile Include="Common\Zip\PkwareTraditionalCryptoStream.cs" />
-    <Compile Include="Common\Zip\PkwareTraditionalEncryptionData.cs" />
-    <Compile Include="Compressor\Deflate\GZipStream.cs">
-      <SubType>Code</SubType>
-    </Compile>
-    <Compile Include="Compressor\Filters\BCJ2Filter.cs" />
-    <Compile Include="Compressor\Filters\BCJFilter.cs" />
-    <Compile Include="Compressor\Filters\Filter.cs" />
-    <Compile Include="Compressor\LZMA\BitVector.cs">
-      <SubType>Code</SubType>
-    </Compile>
-    <Compile Include="Compressor\LZMA\LZ\CRC.cs" />
-    <Compile Include="Compressor\LZMA\CRC.cs" />
-    <Compile Include="Common\SevenZip\ArchiveDatabase.cs" />
-    <Compile Include="Common\SevenZip\ArchiveReader.cs" />
-    <Compile Include="Common\SevenZip\CMethodId.cs" />
-    <Compile Include="Compressor\LZMA\AesDecoderStream.cs" />
-    <Compile Include="Compressor\LZMA\Bcj2DecoderStream.cs" />
-    <Compile Include="Compressor\LZMA\DecoderStream.cs" />
-    <Compile Include="Compressor\LZMA\Registry.cs" />
-    <Compile Include="Compressor\LZMA\ICoder.cs" />
-    <Compile Include="Compressor\LZMA\Log.cs">
-      <SubType>Code</SubType>
-    </Compile>
-    <Compile Include="Compressor\LZMA\LzmaBase.cs" />
-    <Compile Include="Compressor\LZMA\LzmaDecoder.cs" />
-    <Compile Include="Compressor\LZMA\LzmaEncoder.cs" />
-    <Compile Include="Compressor\LZMA\LzmaEncoderProperties.cs" />
-    <Compile Include="Compressor\LZMA\LzmaStream.cs" />
-    <Compile Include="Compressor\LZMA\LZ\LzBinTree.cs" />
-    <Compile Include="Compressor\LZMA\LZ\LzInWindow.cs" />
-    <Compile Include="Compressor\LZMA\LZ\LzOutWindow.cs" />
-    <Compile Include="Compressor\LZMA\RangeCoder\RangeCoder.cs" />
-    <Compile Include="Compressor\LZMA\RangeCoder\RangeCoderBit.cs" />
-    <Compile Include="Compressor\LZMA\RangeCoder\RangeCoderBitTree.cs" />
-    <Compile Include="Compressor\LZMA\Utilites\CrcBuilderStream.cs">
-      <SubType>Code</SubType>
-    </Compile>
-    <Compile Include="Compressor\LZMA\Utilites\CrcCheckStream.cs">
-      <SubType>Code</SubType>
-    </Compile>
-    <Compile Include="Compressor\LZMA\Utilites\IPasswordProvider.cs">
-      <SubType>Code</SubType>
-    </Compile>
-    <Compile Include="Compressor\LZMA\Utilites\Utils.cs">
-      <SubType>Code</SubType>
-    </Compile>
-    <Compile Include="Compressor\PPMd\H\FreqData.cs" />
-    <Compile Include="Compressor\PPMd\H\ModelPPM.cs" />
-    <Compile Include="Compressor\PPMd\H\Pointer.cs" />
-    <Compile Include="Compressor\PPMd\H\PPMContext.cs" />
-    <Compile Include="Compressor\PPMd\H\RangeCoder.cs" />
-    <Compile Include="Compressor\PPMd\H\RarMemBlock.cs" />
-    <Compile Include="Compressor\PPMd\H\RarNode.cs" />
-    <Compile Include="Compressor\PPMd\H\SEE2Context.cs" />
-    <Compile Include="Compressor\PPMd\H\State.cs" />
-    <Compile Include="Compressor\PPMd\H\StateRef.cs" />
-    <Compile Include="Compressor\PPMd\H\SubAllocator.cs" />
-    <Compile Include="Compressor\PPMd\I1\Allocator.cs" />
-    <Compile Include="Compressor\PPMd\I1\Coder.cs" />
-    <Compile Include="Compressor\PPMd\I1\MemoryNode.cs" />
-    <Compile Include="Compressor\PPMd\I1\Model.cs" />
-    <Compile Include="Compressor\PPMd\I1\ModelRestorationMethod.cs" />
-    <Compile Include="Compressor\PPMd\I1\Pointer.cs" />
-    <Compile Include="Compressor\PPMd\I1\PpmContext.cs" />
-    <Compile Include="Compressor\PPMd\I1\PpmState.cs" />
-    <Compile Include="Compressor\PPMd\I1\See2Context.cs" />
-    <Compile Include="Compressor\PPMd\PpmdProperties.cs" />
-    <Compile Include="Compressor\PPMd\PpmdStream.cs" />
+﻿<?xml version="1.0" encoding="utf-8"?>
+<Project DefaultTargets="Build" xmlns="http://schemas.microsoft.com/developer/msbuild/2003" ToolsVersion="4.0">
+  <PropertyGroup>
+    <Configuration Condition=" '$(Configuration)' == '' ">Debug</Configuration>
+    <Platform Condition=" '$(Platform)' == '' ">AnyCPU</Platform>
+    <ProductVersion>9.0.30729</ProductVersion>
+    <SchemaVersion>2.0</SchemaVersion>
+    <ProjectGuid>{10A689CF-76A2-4A4F-96E4-553C33398438}</ProjectGuid>
+    <OutputType>Library</OutputType>
+    <AppDesignerFolder>Properties</AppDesignerFolder>
+    <RootNamespace>SharpCompress</RootNamespace>
+    <AssemblyName>SharpCompress</AssemblyName>
+    <TargetFrameworkVersion>v4.0</TargetFrameworkVersion>
+    <FileAlignment>512</FileAlignment>
+    <StartupObject>
+    </StartupObject>
+    <FileUpgradeFlags>
+    </FileUpgradeFlags>
+    <OldToolsVersion>3.5</OldToolsVersion>
+    <UpgradeBackupLocation />
+    <PublishUrl>publish\</PublishUrl>
+    <Install>true</Install>
+    <InstallFrom>Disk</InstallFrom>
+    <UpdateEnabled>false</UpdateEnabled>
+    <UpdateMode>Foreground</UpdateMode>
+    <UpdateInterval>7</UpdateInterval>
+    <UpdateIntervalUnits>Days</UpdateIntervalUnits>
+    <UpdatePeriodically>false</UpdatePeriodically>
+    <UpdateRequired>false</UpdateRequired>
+    <MapFileExtensions>true</MapFileExtensions>
+    <ApplicationRevision>0</ApplicationRevision>
+    <ApplicationVersion>1.0.0.%2a</ApplicationVersion>
+    <IsWebBootstrapper>false</IsWebBootstrapper>
+    <UseApplicationTrust>false</UseApplicationTrust>
+    <BootstrapperEnabled>true</BootstrapperEnabled>
+    <TargetFrameworkProfile>Client</TargetFrameworkProfile>
+    <BaseIntermediateOutputPath>obj\Full\</BaseIntermediateOutputPath>
+    <SccProjectName>
+    </SccProjectName>
+    <SccLocalPath>
+    </SccLocalPath>
+    <SccAuxPath>
+    </SccAuxPath>
+    <SccProvider>
+    </SccProvider>
+    <SolutionDir Condition="$(SolutionDir) == '' Or $(SolutionDir) == '*Undefined*'">..\..\sharpcompress\</SolutionDir>
+    <RestorePackages>true</RestorePackages>
+  </PropertyGroup>
+  <PropertyGroup Condition=" '$(Configuration)|$(Platform)' == 'Debug|AnyCPU' ">
+    <DebugSymbols>true</DebugSymbols>
+    <DebugType>full</DebugType>
+    <Optimize>false</Optimize>
+    <OutputPath>..\bin\Full\</OutputPath>
+    <DefineConstants>TRACE;DEBUG;DISABLE_TRACE</DefineConstants>
+    <ErrorReport>prompt</ErrorReport>
+    <WarningLevel>4</WarningLevel>
+    <AllowUnsafeBlocks>true</AllowUnsafeBlocks>
+    <TreatWarningsAsErrors>true</TreatWarningsAsErrors>
+    <CodeAnalysisRuleSet>AllRules.ruleset</CodeAnalysisRuleSet>
+    <NoWarn>1591</NoWarn>
+    <DocumentationFile>
+    </DocumentationFile>
+  </PropertyGroup>
+  <PropertyGroup Condition=" '$(Configuration)|$(Platform)' == 'Release|AnyCPU' ">
+    <DebugType>pdbonly</DebugType>
+    <Optimize>true</Optimize>
+    <OutputPath>..\bin\Full\</OutputPath>
+    <DefineConstants>TRACE</DefineConstants>
+    <ErrorReport>prompt</ErrorReport>
+    <WarningLevel>4</WarningLevel>
+    <AllowUnsafeBlocks>true</AllowUnsafeBlocks>
+    <CodeAnalysisRuleSet>AllRules.ruleset</CodeAnalysisRuleSet>
+    <DocumentationFile>
+    </DocumentationFile>
+    <NoWarn>1591</NoWarn>
+    <TreatWarningsAsErrors>true</TreatWarningsAsErrors>
+  </PropertyGroup>
+  <PropertyGroup>
+    <SignAssembly>true</SignAssembly>
+  </PropertyGroup>
+  <PropertyGroup>
+    <AssemblyOriginatorKeyFile>SharpCompress.pfx</AssemblyOriginatorKeyFile>
+  </PropertyGroup>
+  <ItemGroup>
+    <Reference Include="System" />
+    <Reference Include="System.Core">
+      <RequiredTargetFramework>3.5</RequiredTargetFramework>
+    </Reference>
+  </ItemGroup>
+  <ItemGroup>
+    <Compile Include="Archive\IWritableArchive.cs" />
+    <Compile Include="Archive\IWritableArchiveEntry.cs" />
+    <Compile Include="Archive\Rar\FileInfoRarFilePart.cs" />
+    <Compile Include="Common\ArchiveEncoding.cs" />
+    <Compile Include="Archive\AbstractWritableArchive.cs" />
+    <Compile Include="Archive\AbstractArchive.cs" />
+    <Compile Include="Archive\IWritableArchive.Extensions.cs" />
+    <Compile Include="Archive\ArchiveFactory.cs" />
+    <Compile Include="Archive\GZip\GZipWritableArchiveEntry.cs" />
+    <Compile Include="Archive\IArchive.Extensions.cs" />
+    <Compile Include="Archive\GZip\GZipArchive.cs" />
+    <Compile Include="Archive\GZip\GZipArchiveEntry.cs" />
+    <Compile Include="Archive\IArchiveEntry.cs" />
+    <Compile Include="Archive\Rar\RarArchiveEntryFactory.cs" />
+    <Compile Include="Archive\IArchive.cs" />
+    <Compile Include="Archive\Rar\StreamRarArchiveVolume.cs" />
+    <Compile Include="Archive\SevenZip\SevenZipArchive.cs" />
+    <Compile Include="Archive\SevenZip\SevenZipArchiveEntry.cs" />
+    <Compile Include="Archive\Tar\TarArchive.cs" />
+    <Compile Include="Archive\Tar\TarArchiveEntry.cs" />
+    <Compile Include="Archive\Tar\TarWritableArchiveEntry.cs" />
+    <Compile Include="Archive\Zip\ZipWritableArchiveEntry.cs" />
+    <Compile Include="Archive\Zip\ZipArchive.cs" />
+    <Compile Include="Archive\Zip\ZipArchiveEntry.cs" />
+    <Compile Include="Common\ArchiveException.cs" />
+    <Compile Include="Common\ArchiveExtractionEventArgs.cs" />
+    <Compile Include="Common\CompressedBytesReadEventArgs.cs" />
+    <Compile Include="Common\CompressionInfo.cs" />
+    <Compile Include="Common\CompressionType.cs" />
+    <Compile Include="Common\FilePartExtractionBeginEventArgs.cs" />
+    <Compile Include="Archive\IArchiveExtractionListener.cs" />
+    <Compile Include="Common\IncompleteArchiveException.cs" />
+    <Compile Include="Common\MultiVolumeExtractionException.cs" />
+    <Compile Include="Common\PasswordProtectedException.cs" />
+    <Compile Include="Common\CryptographicException.cs" />
+    <Compile Include="Common\FlagUtility.cs" />
+    <Compile Include="Common\GZip\GZipEntry.cs" />
+    <Compile Include="Common\GZip\GZipFilePart.cs" />
+    <Compile Include="Common\GZip\GZipVolume.cs" />
+    <Compile Include="Common\ExtractOptions.cs" />
+    <Compile Include="Common\FilePart.cs" />
+    <Compile Include="Common\Entry.cs" />
+    <Compile Include="Common\IEntry.cs" />
+    <Compile Include="Common\IEntry.Extensions.cs" />
+    <Compile Include="Common\IVolume.cs" />
+    <Compile Include="Common\Rar\RarCryptoWrapper.cs" />
+    <Compile Include="Common\Rar\RarRijndael.cs" />
+    <Compile Include="Common\ReaderExtractionEventArgs.cs" />
+    <Compile Include="Common\SevenZip\CBindPair.cs" />
+    <Compile Include="Common\SevenZip\CCoderInfo.cs" />
+    <Compile Include="Common\SevenZip\CFileItem.cs" />
+    <Compile Include="Common\SevenZip\CFolder.cs" />
+    <Compile Include="Common\SevenZip\CStreamSwitch.cs" />
+    <Compile Include="Common\SevenZip\DataReader.cs" />
+    <Compile Include="Common\SevenZip\SevenZipEntry.cs" />
+    <Compile Include="Common\SevenZip\SevenZipFilePart.cs" />
+    <Compile Include="Common\SevenZip\SevenZipVolume.cs" />
+    <Compile Include="Common\Tar\Headers\TarHeader.cs" />
+    <Compile Include="Common\Tar\TarReadOnlySubStream.cs" />
+    <Compile Include="Common\Tar\TarVolume.cs" />
+    <Compile Include="Common\Tar\TarEntry.cs" />
+    <Compile Include="Common\Tar\TarFilePart.cs" />
+    <Compile Include="Common\Tar\TarHeaderFactory.cs" />
+    <Compile Include="Common\Zip\Headers\HeaderFlags.cs" />
+    <Compile Include="Common\Zip\Headers\IgnoreHeader.cs" />
+    <Compile Include="Common\Zip\Headers\LocalEntryHeaderExtraFactory.cs" />
+    <Compile Include="Common\Zip\Headers\SplitHeader.cs" />
+    <Compile Include="Common\Zip\Headers\ZipFileEntry.cs" />
+    <Compile Include="Common\Zip\Headers\ZipHeaderType.cs" />
+    <Compile Include="Common\Zip\SeekableZipFilePart.cs" />
+    <Compile Include="Common\Zip\SeekableZipHeaderFactory.cs" />
+    <Compile Include="Common\Zip\StreamingZipFilePart.cs" />
+    <Compile Include="Common\Zip\StreamingZipHeaderFactory.cs" />
+    <Compile Include="Common\Zip\WinzipAesCryptoStream.cs">
+      <SubType>Code</SubType>
+    </Compile>
+    <Compile Include="Common\Zip\WinzipAesEncryptionData.cs" />
+    <Compile Include="Common\Zip\WinzipAesKeySize.cs" />
+    <Compile Include="Common\Zip\ZipVolume.cs" />
+    <Compile Include="Compressor\BZip2\BZip2Constants.cs" />
+    <Compile Include="Compressor\BZip2\BZip2Stream.cs" />
+    <Compile Include="Compressor\BZip2\CBZip2InputStream.cs" />
+    <Compile Include="Compressor\BZip2\CBZip2OutputStream.cs" />
+    <Compile Include="Compressor\BZip2\CRC.cs" />
+    <Compile Include="Compressor\CompressionMode.cs" />
+    <Compile Include="Compressor\Deflate\FlushType.cs" />
+    <Compile Include="Common\Zip\PkwareTraditionalCryptoStream.cs" />
+    <Compile Include="Common\Zip\PkwareTraditionalEncryptionData.cs" />
+    <Compile Include="Compressor\Deflate\GZipStream.cs">
+      <SubType>Code</SubType>
+    </Compile>
+    <Compile Include="Compressor\Filters\BCJ2Filter.cs" />
+    <Compile Include="Compressor\Filters\BCJFilter.cs" />
+    <Compile Include="Compressor\Filters\Filter.cs" />
+    <Compile Include="Compressor\LZMA\BitVector.cs">
+      <SubType>Code</SubType>
+    </Compile>
+    <Compile Include="Compressor\LZMA\LZ\CRC.cs" />
+    <Compile Include="Compressor\LZMA\CRC.cs" />
+    <Compile Include="Common\SevenZip\ArchiveDatabase.cs" />
+    <Compile Include="Common\SevenZip\ArchiveReader.cs" />
+    <Compile Include="Common\SevenZip\CMethodId.cs" />
+    <Compile Include="Compressor\LZMA\AesDecoderStream.cs" />
+    <Compile Include="Compressor\LZMA\Bcj2DecoderStream.cs" />
+    <Compile Include="Compressor\LZMA\DecoderStream.cs" />
+    <Compile Include="Compressor\LZMA\Registry.cs" />
+    <Compile Include="Compressor\LZMA\ICoder.cs" />
+    <Compile Include="Compressor\LZMA\Log.cs">
+      <SubType>Code</SubType>
+    </Compile>
+    <Compile Include="Compressor\LZMA\LzmaBase.cs" />
+    <Compile Include="Compressor\LZMA\LzmaDecoder.cs" />
+    <Compile Include="Compressor\LZMA\LzmaEncoder.cs" />
+    <Compile Include="Compressor\LZMA\LzmaEncoderProperties.cs" />
+    <Compile Include="Compressor\LZMA\LzmaStream.cs" />
+    <Compile Include="Compressor\LZMA\LZ\LzBinTree.cs" />
+    <Compile Include="Compressor\LZMA\LZ\LzInWindow.cs" />
+    <Compile Include="Compressor\LZMA\LZ\LzOutWindow.cs" />
+    <Compile Include="Compressor\LZMA\RangeCoder\RangeCoder.cs" />
+    <Compile Include="Compressor\LZMA\RangeCoder\RangeCoderBit.cs" />
+    <Compile Include="Compressor\LZMA\RangeCoder\RangeCoderBitTree.cs" />
+    <Compile Include="Compressor\LZMA\Utilites\CrcBuilderStream.cs">
+      <SubType>Code</SubType>
+    </Compile>
+    <Compile Include="Compressor\LZMA\Utilites\CrcCheckStream.cs">
+      <SubType>Code</SubType>
+    </Compile>
+    <Compile Include="Compressor\LZMA\Utilites\IPasswordProvider.cs">
+      <SubType>Code</SubType>
+    </Compile>
+    <Compile Include="Compressor\LZMA\Utilites\Utils.cs">
+      <SubType>Code</SubType>
+    </Compile>
+    <Compile Include="Compressor\PPMd\H\FreqData.cs" />
+    <Compile Include="Compressor\PPMd\H\ModelPPM.cs" />
+    <Compile Include="Compressor\PPMd\H\Pointer.cs" />
+    <Compile Include="Compressor\PPMd\H\PPMContext.cs" />
+    <Compile Include="Compressor\PPMd\H\RangeCoder.cs" />
+    <Compile Include="Compressor\PPMd\H\RarMemBlock.cs" />
+    <Compile Include="Compressor\PPMd\H\RarNode.cs" />
+    <Compile Include="Compressor\PPMd\H\SEE2Context.cs" />
+    <Compile Include="Compressor\PPMd\H\State.cs" />
+    <Compile Include="Compressor\PPMd\H\StateRef.cs" />
+    <Compile Include="Compressor\PPMd\H\SubAllocator.cs" />
+    <Compile Include="Compressor\PPMd\I1\Allocator.cs" />
+    <Compile Include="Compressor\PPMd\I1\Coder.cs" />
+    <Compile Include="Compressor\PPMd\I1\MemoryNode.cs" />
+    <Compile Include="Compressor\PPMd\I1\Model.cs" />
+    <Compile Include="Compressor\PPMd\I1\ModelRestorationMethod.cs" />
+    <Compile Include="Compressor\PPMd\I1\Pointer.cs" />
+    <Compile Include="Compressor\PPMd\I1\PpmContext.cs" />
+    <Compile Include="Compressor\PPMd\I1\PpmState.cs" />
+    <Compile Include="Compressor\PPMd\I1\See2Context.cs" />
+    <Compile Include="Compressor\PPMd\PpmdProperties.cs" />
+    <Compile Include="Compressor\PPMd\PpmdStream.cs" />
     <Compile Include="Compressor\Rar\RarStream.cs" />
-<<<<<<< HEAD
     <Compile Include="EnumExtensions.cs" />
-=======
     <Compile Include="Converter\DataConverter.cs" />
->>>>>>> 2e8844c8
-    <Compile Include="IO\CountingWritableSubStream.cs" />
-    <Compile Include="Common\EntryStream.cs">
-      <SubType>Code</SubType>
-    </Compile>
-    <Compile Include="IO\ListeningStream.cs" />
-    <Compile Include="IO\NonDisposingStream.cs" />
-    <Compile Include="Common\Rar\RarCryptoBinaryReader.cs" />
-    <Compile Include="IO\RewindableStream.cs" />
-    <Compile Include="Reader\GZip\GZipReader.cs" />
-    <Compile Include="Reader\IReaderExtractionListener.cs" />
-    <Compile Include="Reader\ReaderFactory.cs" />
-    <Compile Include="Reader\AbstractReader.cs" />
-    <Compile Include="Common\Volume.cs" />
-    <Compile Include="Compressor\Deflate\CRC32.cs" />
-    <Compile Include="Compressor\Deflate\DeflateManager.cs" />
-    <Compile Include="Compressor\Deflate\DeflateStream.cs" />
-    <Compile Include="Compressor\Deflate\Inflate.cs" />
-    <Compile Include="Compressor\Deflate\InfTree.cs" />
-    <Compile Include="Compressor\Deflate\Tree.cs" />
-    <Compile Include="Compressor\Deflate\Zlib.cs" />
-    <Compile Include="Compressor\Deflate\ZlibBaseStream.cs" />
-    <Compile Include="Compressor\Deflate\ZlibCodec.cs" />
-    <Compile Include="Compressor\Deflate\ZlibConstants.cs" />
-    <Compile Include="Compressor\Deflate\ZlibStream.cs" />
-    <Compile Include="Common\Rar\Headers\FileNameDecoder.cs" />
-    <Compile Include="Common\InvalidFormatException.cs" />
-    <Compile Include="IO\ReadOnlySubStream.cs" />
-    <Compile Include="IO\StreamingMode.cs" />
-    <Compile Include="Common\IExtractionListener.cs" />
-    <Compile Include="Common\MultipartStreamRequiredException.cs" />
-    <Compile Include="LazyReadOnlyCollection.cs" />
-    <Compile Include="Archive\Rar\RarArchive.Extensions.cs" />
-    <Compile Include="Archive\IArchiveEntry.Extensions.cs" />
-    <Compile Include="Archive\Rar\RarArchiveEntry.cs" />
-    <Compile Include="Common\ExtractionException.cs" />
-    <Compile Include="Common\Rar\RarEntry.cs" />
-    <Compile Include="Common\Options.cs" />
-    <Compile Include="Reader\IReader.cs" />
-    <Compile Include="Reader\Rar\MultiVolumeRarReader.cs" />
-    <Compile Include="Reader\Rar\RarReader.cs" />
-    <Compile Include="Reader\IReader.Extensions.cs" />
-    <Compile Include="Reader\Rar\RarReaderEntry.cs" />
-    <Compile Include="Archive\Rar\SeekableFilePart.cs" />
-    <Compile Include="Reader\Rar\SingleVolumeRarReader.cs" />
-    <Compile Include="Common\ArchiveType.cs" />
-    <Compile Include="Reader\Tar\TarReader.cs" />
-    <Compile Include="ReadOnlyCollection.cs" />
-    <Compile Include="VersionInfo.cs" />
-    <Compile Include="Archive\Rar\FileInfoRarArchiveVolume.cs" />
-    <Compile Include="Common\Rar\RarFilePart.cs" />
-    <Compile Include="Common\Rar\Headers\AVHeader.cs" />
-    <Compile Include="Common\Rar\Headers\CommentHeader.cs" />
-    <Compile Include="Common\Rar\Headers\EndArchiveHeader.cs" />
-    <Compile Include="Common\Rar\Headers\SignHeader.cs" />
-    <Compile Include="Common\Rar\RarVolume.cs" />
-    <Compile Include="Compressor\Rar\UnpackUtility.cs" />
-    <Compile Include="Archive\Rar\RarArchive.cs" />
-    <Compile Include="Compressor\Rar\MultiVolumeReadOnlyStream.cs" />
-    <Compile Include="Compressor\Rar\RarCRC.cs" />
-    <Compile Include="Common\Rar\Headers\FileHeader.cs" />
-    <Compile Include="Common\Rar\Headers\ArchiveHeader.cs" />
-    <Compile Include="Common\Rar\Headers\RarHeader.cs" />
-    <Compile Include="IO\MarkingBinaryReader.cs" />
-    <Compile Include="Common\Rar\Headers\NewSubHeader.cs" />
-    <Compile Include="Common\Rar\Headers\ProtectHeader.cs" />
-    <Compile Include="AssemblyInfo.cs" />
-    <Compile Include="Common\Rar\Headers\RarHeaderFactory.cs" />
-    <Compile Include="Common\Rar\Headers\Flags.cs" />
-    <Compile Include="Compressor\Rar\Decode\AudioVariables.cs" />
-    <Compile Include="Compressor\Rar\Decode\BitDecode.cs" />
-    <Compile Include="Compressor\Rar\Decode\CodeType.cs" />
-    <Compile Include="Compressor\Rar\Decode\Compress.cs" />
-    <Compile Include="Compressor\Rar\Decode\Decode.cs" />
-    <Compile Include="Compressor\Rar\Decode\DistDecode.cs" />
-    <Compile Include="Compressor\Rar\Decode\FilterType.cs" />
-    <Compile Include="Compressor\Rar\Decode\LitDecode.cs" />
-    <Compile Include="Compressor\Rar\Decode\LowDistDecode.cs" />
-    <Compile Include="Compressor\Rar\Decode\MultDecode.cs" />
-    <Compile Include="Compressor\Rar\Decode\RepDecode.cs" />
-    <Compile Include="Compressor\Rar\PPM\BlockTypes.cs" />
-    <Compile Include="Compressor\Rar\Unpack.cs" />
-    <Compile Include="Compressor\Rar\Unpack15.cs" />
-    <Compile Include="Compressor\Rar\Unpack20.cs" />
-    <Compile Include="Compressor\Rar\UnpackFilter.cs" />
-    <Compile Include="Compressor\Rar\VM\BitInput.cs" />
-    <Compile Include="Compressor\Rar\VM\RarVM.cs" />
-    <Compile Include="Compressor\Rar\VM\VMCmdFlags.cs" />
-    <Compile Include="Compressor\Rar\VM\VMCommands.cs" />
-    <Compile Include="Compressor\Rar\VM\VMFlags.cs" />
-    <Compile Include="Compressor\Rar\VM\VMOpType.cs" />
-    <Compile Include="Compressor\Rar\VM\VMPreparedCommand.cs" />
-    <Compile Include="Compressor\Rar\VM\VMPreparedOperand.cs" />
-    <Compile Include="Compressor\Rar\VM\VMPreparedProgram.cs" />
-    <Compile Include="Compressor\Rar\VM\VMStandardFilters.cs" />
-    <Compile Include="Compressor\Rar\VM\VMStandardFilterSignature.cs" />
-    <Compile Include="Utility.cs" />
-    <Compile Include="Common\Rar\Headers\MarkHeader.cs" />
-    <Compile Include="Archive\Rar\RarArchiveVolumeFactory.cs" />
-    <Compile Include="Reader\Rar\NonSeekableStreamFilePart.cs" />
-    <Compile Include="Reader\Rar\RarReaderVolume.cs" />
-    <Compile Include="Common\Zip\ZipCompressionMethod.cs" />
-    <Compile Include="Common\Zip\Headers\DirectoryEndHeader.cs" />
-    <Compile Include="Common\Zip\Headers\DirectoryEntryHeader.cs" />
-    <Compile Include="Common\Zip\Headers\LocalEntryHeader.cs" />
-    <Compile Include="Common\Zip\ZipFilePart.cs" />
-    <Compile Include="Common\Zip\Headers\ZipHeader.cs" />
-    <Compile Include="Common\Zip\ZipHeaderFactory.cs" />
-    <Compile Include="Reader\Zip\ZipReader.cs" />
-    <Compile Include="Common\Zip\ZipEntry.cs" />
-    <Compile Include="Writer\AbstractWriter.cs" />
-    <Compile Include="Writer\GZip\GZipWriter.cs" />
-    <Compile Include="Writer\IWriter.Extensions.cs" />
-    <Compile Include="Writer\IWriter.cs" />
-    <Compile Include="Writer\Tar\TarWriter.cs" />
-    <Compile Include="Writer\WriterFactory.cs" />
-    <Compile Include="Writer\Zip\ZipCentralDirectoryEntry.cs" />
-    <Compile Include="Writer\Zip\ZipCompressionInfo.cs" />
-    <Compile Include="Writer\Zip\ZipWriter.cs" />
-  </ItemGroup>
-  <ItemGroup>
-    <BootstrapperPackage Include="Microsoft.Net.Client.3.5">
-      <Visible>False</Visible>
-      <ProductName>.NET Framework 3.5 SP1 Client Profile</ProductName>
-      <Install>false</Install>
-    </BootstrapperPackage>
-    <BootstrapperPackage Include="Microsoft.Net.Framework.3.5.SP1">
-      <Visible>False</Visible>
-      <ProductName>.NET Framework 3.5 SP1</ProductName>
-      <Install>true</Install>
-    </BootstrapperPackage>
-    <BootstrapperPackage Include="Microsoft.Windows.Installer.3.1">
-      <Visible>False</Visible>
-      <ProductName>Windows Installer 3.1</ProductName>
-      <Install>true</Install>
-    </BootstrapperPackage>
-  </ItemGroup>
-  <ItemGroup>
-    <None Include="SharpCompress.pfx" />
-  </ItemGroup>
-  <ItemGroup />
-  <Import Project="$(MSBuildBinPath)\Microsoft.CSharp.targets" />
-  <!-- To modify your build process, add your task inside one of the targets below and uncomment it. 
-       Other similar extension points exist, see Microsoft.Common.targets.
-  <Target Name="BeforeBuild">
-  </Target>
-  <Target Name="AfterBuild">
-  </Target>
-  -->
+    <Compile Include="IO\CountingWritableSubStream.cs" />
+    <Compile Include="Common\EntryStream.cs">
+      <SubType>Code</SubType>
+    </Compile>
+    <Compile Include="IO\ListeningStream.cs" />
+    <Compile Include="IO\NonDisposingStream.cs" />
+    <Compile Include="Common\Rar\RarCryptoBinaryReader.cs" />
+    <Compile Include="IO\RewindableStream.cs" />
+    <Compile Include="Reader\GZip\GZipReader.cs" />
+    <Compile Include="Reader\IReaderExtractionListener.cs" />
+    <Compile Include="Reader\ReaderFactory.cs" />
+    <Compile Include="Reader\AbstractReader.cs" />
+    <Compile Include="Common\Volume.cs" />
+    <Compile Include="Compressor\Deflate\CRC32.cs" />
+    <Compile Include="Compressor\Deflate\DeflateManager.cs" />
+    <Compile Include="Compressor\Deflate\DeflateStream.cs" />
+    <Compile Include="Compressor\Deflate\Inflate.cs" />
+    <Compile Include="Compressor\Deflate\InfTree.cs" />
+    <Compile Include="Compressor\Deflate\Tree.cs" />
+    <Compile Include="Compressor\Deflate\Zlib.cs" />
+    <Compile Include="Compressor\Deflate\ZlibBaseStream.cs" />
+    <Compile Include="Compressor\Deflate\ZlibCodec.cs" />
+    <Compile Include="Compressor\Deflate\ZlibConstants.cs" />
+    <Compile Include="Compressor\Deflate\ZlibStream.cs" />
+    <Compile Include="Common\Rar\Headers\FileNameDecoder.cs" />
+    <Compile Include="Common\InvalidFormatException.cs" />
+    <Compile Include="IO\ReadOnlySubStream.cs" />
+    <Compile Include="IO\StreamingMode.cs" />
+    <Compile Include="Common\IExtractionListener.cs" />
+    <Compile Include="Common\MultipartStreamRequiredException.cs" />
+    <Compile Include="LazyReadOnlyCollection.cs" />
+    <Compile Include="Archive\Rar\RarArchive.Extensions.cs" />
+    <Compile Include="Archive\IArchiveEntry.Extensions.cs" />
+    <Compile Include="Archive\Rar\RarArchiveEntry.cs" />
+    <Compile Include="Common\ExtractionException.cs" />
+    <Compile Include="Common\Rar\RarEntry.cs" />
+    <Compile Include="Common\Options.cs" />
+    <Compile Include="Reader\IReader.cs" />
+    <Compile Include="Reader\Rar\MultiVolumeRarReader.cs" />
+    <Compile Include="Reader\Rar\RarReader.cs" />
+    <Compile Include="Reader\IReader.Extensions.cs" />
+    <Compile Include="Reader\Rar\RarReaderEntry.cs" />
+    <Compile Include="Archive\Rar\SeekableFilePart.cs" />
+    <Compile Include="Reader\Rar\SingleVolumeRarReader.cs" />
+    <Compile Include="Common\ArchiveType.cs" />
+    <Compile Include="Reader\Tar\TarReader.cs" />
+    <Compile Include="ReadOnlyCollection.cs" />
+    <Compile Include="VersionInfo.cs" />
+    <Compile Include="Archive\Rar\FileInfoRarArchiveVolume.cs" />
+    <Compile Include="Common\Rar\RarFilePart.cs" />
+    <Compile Include="Common\Rar\Headers\AVHeader.cs" />
+    <Compile Include="Common\Rar\Headers\CommentHeader.cs" />
+    <Compile Include="Common\Rar\Headers\EndArchiveHeader.cs" />
+    <Compile Include="Common\Rar\Headers\SignHeader.cs" />
+    <Compile Include="Common\Rar\RarVolume.cs" />
+    <Compile Include="Compressor\Rar\UnpackUtility.cs" />
+    <Compile Include="Archive\Rar\RarArchive.cs" />
+    <Compile Include="Compressor\Rar\MultiVolumeReadOnlyStream.cs" />
+    <Compile Include="Compressor\Rar\RarCRC.cs" />
+    <Compile Include="Common\Rar\Headers\FileHeader.cs" />
+    <Compile Include="Common\Rar\Headers\ArchiveHeader.cs" />
+    <Compile Include="Common\Rar\Headers\RarHeader.cs" />
+    <Compile Include="IO\MarkingBinaryReader.cs" />
+    <Compile Include="Common\Rar\Headers\NewSubHeader.cs" />
+    <Compile Include="Common\Rar\Headers\ProtectHeader.cs" />
+    <Compile Include="AssemblyInfo.cs" />
+    <Compile Include="Common\Rar\Headers\RarHeaderFactory.cs" />
+    <Compile Include="Common\Rar\Headers\Flags.cs" />
+    <Compile Include="Compressor\Rar\Decode\AudioVariables.cs" />
+    <Compile Include="Compressor\Rar\Decode\BitDecode.cs" />
+    <Compile Include="Compressor\Rar\Decode\CodeType.cs" />
+    <Compile Include="Compressor\Rar\Decode\Compress.cs" />
+    <Compile Include="Compressor\Rar\Decode\Decode.cs" />
+    <Compile Include="Compressor\Rar\Decode\DistDecode.cs" />
+    <Compile Include="Compressor\Rar\Decode\FilterType.cs" />
+    <Compile Include="Compressor\Rar\Decode\LitDecode.cs" />
+    <Compile Include="Compressor\Rar\Decode\LowDistDecode.cs" />
+    <Compile Include="Compressor\Rar\Decode\MultDecode.cs" />
+    <Compile Include="Compressor\Rar\Decode\RepDecode.cs" />
+    <Compile Include="Compressor\Rar\PPM\BlockTypes.cs" />
+    <Compile Include="Compressor\Rar\Unpack.cs" />
+    <Compile Include="Compressor\Rar\Unpack15.cs" />
+    <Compile Include="Compressor\Rar\Unpack20.cs" />
+    <Compile Include="Compressor\Rar\UnpackFilter.cs" />
+    <Compile Include="Compressor\Rar\VM\BitInput.cs" />
+    <Compile Include="Compressor\Rar\VM\RarVM.cs" />
+    <Compile Include="Compressor\Rar\VM\VMCmdFlags.cs" />
+    <Compile Include="Compressor\Rar\VM\VMCommands.cs" />
+    <Compile Include="Compressor\Rar\VM\VMFlags.cs" />
+    <Compile Include="Compressor\Rar\VM\VMOpType.cs" />
+    <Compile Include="Compressor\Rar\VM\VMPreparedCommand.cs" />
+    <Compile Include="Compressor\Rar\VM\VMPreparedOperand.cs" />
+    <Compile Include="Compressor\Rar\VM\VMPreparedProgram.cs" />
+    <Compile Include="Compressor\Rar\VM\VMStandardFilters.cs" />
+    <Compile Include="Compressor\Rar\VM\VMStandardFilterSignature.cs" />
+    <Compile Include="Utility.cs" />
+    <Compile Include="Common\Rar\Headers\MarkHeader.cs" />
+    <Compile Include="Archive\Rar\RarArchiveVolumeFactory.cs" />
+    <Compile Include="Reader\Rar\NonSeekableStreamFilePart.cs" />
+    <Compile Include="Reader\Rar\RarReaderVolume.cs" />
+    <Compile Include="Common\Zip\ZipCompressionMethod.cs" />
+    <Compile Include="Common\Zip\Headers\DirectoryEndHeader.cs" />
+    <Compile Include="Common\Zip\Headers\DirectoryEntryHeader.cs" />
+    <Compile Include="Common\Zip\Headers\LocalEntryHeader.cs" />
+    <Compile Include="Common\Zip\ZipFilePart.cs" />
+    <Compile Include="Common\Zip\Headers\ZipHeader.cs" />
+    <Compile Include="Common\Zip\ZipHeaderFactory.cs" />
+    <Compile Include="Reader\Zip\ZipReader.cs" />
+    <Compile Include="Common\Zip\ZipEntry.cs" />
+    <Compile Include="Writer\AbstractWriter.cs" />
+    <Compile Include="Writer\GZip\GZipWriter.cs" />
+    <Compile Include="Writer\IWriter.Extensions.cs" />
+    <Compile Include="Writer\IWriter.cs" />
+    <Compile Include="Writer\Tar\TarWriter.cs" />
+    <Compile Include="Writer\WriterFactory.cs" />
+    <Compile Include="Writer\Zip\ZipCentralDirectoryEntry.cs" />
+    <Compile Include="Writer\Zip\ZipCompressionInfo.cs" />
+    <Compile Include="Writer\Zip\ZipWriter.cs" />
+  </ItemGroup>
+  <ItemGroup>
+    <BootstrapperPackage Include="Microsoft.Net.Client.3.5">
+      <Visible>False</Visible>
+      <ProductName>.NET Framework 3.5 SP1 Client Profile</ProductName>
+      <Install>false</Install>
+    </BootstrapperPackage>
+    <BootstrapperPackage Include="Microsoft.Net.Framework.3.5.SP1">
+      <Visible>False</Visible>
+      <ProductName>.NET Framework 3.5 SP1</ProductName>
+      <Install>true</Install>
+    </BootstrapperPackage>
+    <BootstrapperPackage Include="Microsoft.Windows.Installer.3.1">
+      <Visible>False</Visible>
+      <ProductName>Windows Installer 3.1</ProductName>
+      <Install>true</Install>
+    </BootstrapperPackage>
+  </ItemGroup>
+  <ItemGroup>
+    <None Include="SharpCompress.pfx" />
+  </ItemGroup>
+  <ItemGroup />
+  <Import Project="$(MSBuildBinPath)\Microsoft.CSharp.targets" />
+  <!-- To modify your build process, add your task inside one of the targets below and uncomment it. 
+       Other similar extension points exist, see Microsoft.Common.targets.
+  <Target Name="BeforeBuild">
+  </Target>
+  <Target Name="AfterBuild">
+  </Target>
+  -->
 </Project>